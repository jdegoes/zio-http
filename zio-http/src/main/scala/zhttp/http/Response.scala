--- conflicted
+++ resolved
@@ -69,7 +69,6 @@
   ): Response[R, E] = {
     val isChunked = data.isChunked
 
-<<<<<<< HEAD
     val byteBufData = data match {
       case data @ HttpData.Text(_, _)     => HttpData.fromByteBuf(data.encodeAndCache(false))
       case data @ HttpData.BinaryChunk(_) => HttpData.fromByteBuf(data.encodeAndCache(false))
@@ -77,20 +76,14 @@
     }
     val size        = byteBufData.unsafeSize
 
-    val contentLength    = if (size >= 0) Header.contentLength(size) :: Nil else Nil
-    val transferEncoding = if (isChunked) Header.transferEncodingChunked :: Nil else Nil
-
-    Response(status, headers ++ transferEncoding ++ contentLength, byteBufData, Attribute.empty)
-=======
     Response(
       status,
       headers ++
         Headers(Name.ContentLength -> size.toString).when(size >= 0) ++
         Headers(Name.TransferEncoding -> Value.Chunked).when(isChunked),
-      data,
+      byteBufData,
       Attribute.empty,
     )
->>>>>>> 0d108b52
   }
 
   def fromHttpError(error: HttpError): UResponse = {
