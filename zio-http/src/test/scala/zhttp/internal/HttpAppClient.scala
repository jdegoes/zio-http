--- conflicted
+++ resolved
@@ -123,10 +123,6 @@
     rtm: zio.Runtime[Any],
     allowedThread: Thread,
   ) extends EmbeddedChannel() { self =>
-<<<<<<< HEAD
-=======
-    private var pendingRead: Boolean = false
->>>>>>> 3b4a795e
 
     /**
      * Asserts if the function has been called within the same thread.
@@ -144,11 +140,7 @@
      * the execution of HttpApp happens in the same thread.
      */
     def writeM(msg: => AnyRef): Task[Unit] = Task {
-<<<<<<< HEAD
       //      assertThread("writeM")
-=======
-      assertThread("writeM")
->>>>>>> 3b4a795e
 
       val autoRead = self.config().isAutoRead
       if (autoRead) {
@@ -186,22 +178,10 @@
      * Called whenever `ctx.read()` is called from withing the HttpApp
      */
     override def doBeginRead(): Unit = {
-<<<<<<< HEAD
 //            assertThread("doBeginRead")
     self.readInbound[HttpObject]()
       ()
-=======
-      assertThread("doBeginRead")
-      val msg = self.readInbound[HttpObject]()
-      if (msg == null) {
-        self.pendingRead = true
-      } else {
-        self.writeInbound(msg): Unit
-        self.pendingRead = false
-      }
->>>>>>> 3b4a795e
-    }
-
+    }
   }
 
   def deploy[R](
